"use client";
import React, { useState, useEffect } from "react";
import Link from "next/link";
import Image from "next/image";
import { useRouter, useSearchParams, usePathname } from "next/navigation";
import { fetchJson, createNowPlaying } from "../lib/api";
import { LoadingSpinner, Skeleton } from "./LoadingComponents";
<<<<<<< HEAD
import { Play, Check, User, Clock, Calendar, Disc3, ChevronLeft, ChevronRight, Eye, List } from "lucide-react";
import SortPanel from "./SortPanel";
import { AddToListDialog } from "./AddToListDialog";
=======
import { Play, Check, User, Clock, Calendar, Disc3, Eye } from "lucide-react";
import SortPanel from "./SortPanel";
import { SearchAndFilter } from "./SearchAndFilter";
>>>>>>> 7428f7f0

// Type definitions for music releases
interface MusicRelease {
  id: number;
  title: string;
  releaseYear: string; // Backend returns DateTime as string
  origReleaseYear?: string; // Backend returns DateTime as string
  artistNames?: string[]; // Backend DTO field name
  genreNames?: string[];  // Backend DTO field name
  labelName?: string;
  countryName?: string;
  formatName?: string;
  coverImageUrl?: string; // Backend DTO field name
  dateAdded: string;
}

interface PagedResult<T> {
  items: T[];
  page: number;
  pageSize: number;
  totalCount: number;
  totalPages: number;
}

interface MusicReleaseFilters {
  search?: string;
  artistId?: number;
  genreId?: number;
  labelId?: number;
  countryId?: number;
  formatId?: number;
  live?: boolean;
  yearFrom?: number;
  yearTo?: number;
  sortBy?: string;
  sortOrder?: string;
  kollectionId?: number;
}

interface MusicReleaseListProps {
  filters?: MusicReleaseFilters;
  pageSize?: number;
}

export const MusicReleaseCard = React.memo(function MusicReleaseCard({ release }: { release: MusicRelease }) {
  const getCoverImageUrl = () => {
    if (release.coverImageUrl) {
      // Check if it's already a full URL
      if (release.coverImageUrl.startsWith('http://') || release.coverImageUrl.startsWith('https://')) {
        return release.coverImageUrl;
      }
      // Otherwise, serve images through the backend API - use full backend URL
      const apiBaseUrl = process.env.NEXT_PUBLIC_API_BASE_URL || 'http://localhost:5072';
      return `${apiBaseUrl}/api/images/${release.coverImageUrl}`;
    }
    return '/placeholder-album.svg'; // Default placeholder
  };

  const [imageError, setImageError] = useState(false);
  const [isPlaying, setIsPlaying] = useState(false);
  const [isLoading, setIsLoading] = useState(false);
  const [showAddToList, setShowAddToList] = useState(false);

  const handleNowPlaying = async (e: React.MouseEvent) => {
    e.preventDefault();
    e.stopPropagation();
    
    if (isLoading) return;
    
    setIsLoading(true);
    try {
      await createNowPlaying(release.id);
      setIsPlaying(true);
    } catch (error) {
      console.error('Failed to record now playing:', error);
    } finally {
      setIsLoading(false);
    }
  };

  const handleAddToList = (e: React.MouseEvent) => {
    e.preventDefault();
    e.stopPropagation();
    setShowAddToList(true);
  };

  const releaseYear = new Date(release.releaseYear).getFullYear();
  const origReleaseYear = release.origReleaseYear ? new Date(release.origReleaseYear).getFullYear() : null;

  return (
    <div className="group bg-white rounded-xl overflow-hidden shadow-lg hover:shadow-xl transition-all duration-300 hover:-translate-y-2">
      <div className="relative aspect-square bg-gray-100">
        {!imageError ? (
          <Image
            src={getCoverImageUrl()}
            alt={`${release.title} cover`}
            fill
            className="object-cover"
            onError={() => setImageError(true)}
            onLoad={() => setImageError(false)}
            sizes="(max-width: 768px) 50vw, (max-width: 1200px) 33vw, 20vw"
          />
        ) : (
          <div className="w-full h-full flex items-center justify-center text-gray-400">
            <Disc3 className="w-12 h-12" />
          </div>
        )}

        <div className="absolute inset-0 bg-black/0 group-hover:bg-black/40 transition-all duration-300 flex items-center justify-center opacity-0 group-hover:opacity-100">
          <div className="flex gap-2">
            <Link 
              href={`/releases/${release.id}`}
              className="bg-white text-[#D93611] rounded-full w-10 h-10 flex items-center justify-center hover:scale-110 transition-transform shadow-lg"
            >
              <Eye className="w-5 h-5" />
            </Link>
            
            <button
              onClick={handleNowPlaying}
              disabled={isLoading}
              className={`rounded-full w-10 h-10 flex items-center justify-center hover:scale-110 transition-transform shadow-lg ${
                isPlaying 
                  ? 'bg-green-500 text-white' 
                  : 'bg-white text-[#D93611]'
              }`}
              title={isPlaying ? 'Playing now' : 'Mark as now playing'}
            >
              {isPlaying ? (
                <Check className="w-5 h-5" />
              ) : (
                <Play className="w-5 h-5" />
              )}
            </button>

            <button
              onClick={handleAddToList}
              className="bg-white text-[#D93611] rounded-full w-10 h-10 flex items-center justify-center hover:scale-110 transition-transform shadow-lg"
              title="Add to list"
            >
              <List className="w-5 h-5" />
            </button>
          </div>
        </div>
      </div>
      
      <AddToListDialog
        releaseId={release.id}
        releaseTitle={release.title}
        isOpen={showAddToList}
        onClose={() => setShowAddToList(false)}
      />
      
      <div className="p-3">
        <h3 className="font-bold text-sm text-gray-900 truncate mb-0.5" title={release.title}>
          <Link 
            href={`/releases/${release.id}`}
            className="hover:text-[#D93611] transition-colors"
          >
            {release.title}
          </Link>
        </h3>
        
        <p className="text-xs text-gray-600 truncate mb-1" title={release.artistNames?.join(", ")}>
          {release.artistNames?.join(", ")}
        </p>

        <div className="flex items-center gap-1 text-[10px] text-gray-500 truncate mb-2">
          {release.labelName && <span title={release.labelName}>{release.labelName}</span>}
          {release.labelName && release.countryName && <span>•</span>}
          {release.countryName && <span title={release.countryName}>{release.countryName}</span>}
        </div>

        <div className="flex items-center justify-between text-xs text-gray-500">
          <div className="flex flex-col leading-tight">
            <span>{releaseYear}</span>
            {origReleaseYear && origReleaseYear !== releaseYear && (
              <span className="text-[10px] text-gray-400">Orig: {origReleaseYear}</span>
            )}
          </div>
          {release.formatName && (
            <span className="px-2 py-0.5 rounded-full font-bold text-white text-[10px] bg-[#D9601A]">
              {release.formatName}
            </span>
          )}
        </div>
      </div>
    </div>
  );
});

export const MusicReleaseList = React.memo(function MusicReleaseList({ filters = {}, pageSize = 60, onSortChange }: MusicReleaseListProps & { onSortChange?: (f: MusicReleaseFilters) => void }) {
  const [releases, setReleases] = useState<MusicRelease[]>([]);
  const [loading, setLoading] = useState(true);
  const [error, setError] = useState<string | null>(null);
  const [currentPage, setCurrentPage] = useState(1);
  const [totalPages, setTotalPages] = useState(0);
  const [totalCount, setTotalCount] = useState(0);
  const [iconAnimating, setIconAnimating] = useState(false);
  const [showSortOpen, setShowSortOpen] = useState<boolean>(false);

  const router = useRouter();
  const searchParams = useSearchParams();
  const pathname = usePathname();

  // Apply default sort when none provided: Title A→Z
  const effectiveFilters: MusicReleaseFilters = {
    ...filters,
    sortBy: filters.sortBy ?? 'title',
    sortOrder: filters.sortOrder ?? 'asc',
  };

  // Ensure the URL contains the default sort when the page first loads so
  // the header control and SortPanel reflect the correct selected state.
  // This only writes defaults if neither sortBy nor sortOrder are present.
  useEffect(() => {
    try {
      const sp = searchParams;
      if (!sp) return;
      const hasSortBy = sp.get('sortBy');
      const hasSortOrder = sp.get('sortOrder');
      if (hasSortBy || hasSortOrder) return;

      const params = new URLSearchParams(sp.toString());
      params.set('sortBy', effectiveFilters.sortBy!);
      params.set('sortOrder', effectiveFilters.sortOrder!);

      const newUrl = params.toString() ? `${pathname}?${params.toString()}` : pathname;
      router.replace(newUrl, { scroll: false });
    } catch (e) {
      // ignore
    }
    // run when search params / path / router or default values change
  }, [searchParams, pathname, router, effectiveFilters.sortBy, effectiveFilters.sortOrder]);

  // Keep a small local state for the open state so the middle button updates visually
  // immediately when clicked (router.replace updates searchParams asynchronously).
  useEffect(() => {
    setShowSortOpen(searchParams?.get('showSort') === 'true');
  }, [searchParams]);

  // order matches the SortPanel button order (left-to-right)
  const sortOptions: { sortBy: string; sortOrder: string }[] = [
    { sortBy: 'title', sortOrder: 'asc' },
    { sortBy: 'title', sortOrder: 'desc' },
    { sortBy: 'artist', sortOrder: 'asc' },
    { sortBy: 'artist', sortOrder: 'desc' },
    { sortBy: 'dateadded', sortOrder: 'desc' },
    { sortBy: 'dateadded', sortOrder: 'asc' },
    { sortBy: 'origreleaseyear', sortOrder: 'desc' },
    { sortBy: 'origreleaseyear', sortOrder: 'asc' },
  ];

  const getSortLabel = (sortBy?: string, sortOrder?: string) => {
    const order = sortOrder === 'asc' ? 'asc' : 'desc';
    switch (sortBy) {
      case 'title':
        return order === 'asc' ? 'Title (A-Z)' : 'Title (Z-A)';
      case 'artist':
        return order === 'asc' ? 'Artist (A-Z)' : 'Artist (Z-A)';
      case 'dateadded':
        return order === 'desc' ? 'Recently Added (Newest first)' : 'Oldest First';
      case 'origreleaseyear':
        return order === 'desc' ? 'Original Release Year (Newest First)' : 'Original Release Year (Oldest First)';
      default:
        return 'Sort';
    }
  };

  const renderSortIcon = () => {
    const order = effectiveFilters.sortOrder === 'asc' ? 'asc' : 'desc';
    switch (effectiveFilters.sortBy) {
      case 'title':
        return (
          <div className="flex items-center gap-1">
            <Disc3 className="w-5 h-5 text-white" />
            {order === 'asc' ? (
              <svg className="w-4 h-4 text-white" viewBox="0 0 12 12" fill="currentColor" xmlns="http://www.w3.org/2000/svg" aria-hidden>
                <polygon points="6,10 2.5,5 4.2,5 4.2,2 7.8,2 7.8,5 9.5,5" />
              </svg>
            ) : (
              <svg className="w-4 h-4 text-white" viewBox="0 0 12 12" fill="currentColor" xmlns="http://www.w3.org/2000/svg" aria-hidden>
                <polygon points="6,2 9.5,7 7.8,7 7.8,10 4.2,10 4.2,7 2.5,7" />
              </svg>
            )}
          </div>
        );
      case 'artist':
        return (
          <div className="flex items-center gap-1">
            <User className="w-5 h-5 text-white" />
            {order === 'asc' ? (
              <svg className="w-4 h-4 text-white" viewBox="0 0 12 12" fill="currentColor" xmlns="http://www.w3.org/2000/svg" aria-hidden>
                <polygon points="6,10 2.5,5 4.2,5 4.2,2 7.8,2 7.8,5 9.5,5" />
              </svg>
            ) : (
              <svg className="w-4 h-4 text-white" viewBox="0 0 12 12" fill="currentColor" xmlns="http://www.w3.org/2000/svg" aria-hidden>
                <polygon points="6,2 9.5,7 7.8,7 7.8,10 4.2,10 4.2,7 2.5,7" />
              </svg>
            )}
          </div>
        );
      case 'dateadded':
        return (
          <div className="flex items-center gap-1">
            <Clock className="w-5 h-5 text-white" />
            {order === 'asc' ? (
              <svg className="w-4 h-4 text-white" viewBox="0 0 12 12" fill="currentColor" xmlns="http://www.w3.org/2000/svg" aria-hidden>
                <polygon points="6,2 9.5,7 7.8,7 7.8,10 4.2,10 4.2,7 2.5,7" />
              </svg>
            ) : (
              <svg className="w-4 h-4 text-white" viewBox="0 0 12 12" fill="currentColor" xmlns="http://www.w3.org/2000/svg" aria-hidden>
                <polygon points="6,10 2.5,5 4.2,5 4.2,2 7.8,2 7.8,5 9.5,5" />
              </svg>
            )}
          </div>
        );
      case 'origreleaseyear':
        return (
          <div className="flex items-center gap-1">
            <Calendar className="w-5 h-5 text-white" />
            {order === 'asc' ? (
              <svg className="w-3 h-3 text-white" viewBox="0 0 12 12" fill="currentColor" xmlns="http://www.w3.org/2000/svg" aria-hidden>
                <polygon points="6,2 9.5,7 7.8,7 7.8,10 4.2,10 4.2,7 2.5,7" />
              </svg>
            ) : (
              <svg className="w-3 h-3 text-white" viewBox="0 0 12 12" fill="currentColor" xmlns="http://www.w3.org/2000/svg" aria-hidden>
                <polygon points="6,10 2.5,5 4.2,5 4.2,2 7.8,2 7.8,5 9.5,5" />
              </svg>
            )}
          </div>
        );
      default:
        return null;
    }
  };

  const applySortChange = (newSort: { sortBy?: string; sortOrder?: string }) => {
    // If a parent handler exists, defer to it
    if (typeof onSortChange === 'function') {
      onSortChange({ ...(filters || {}), ...(newSort || {}) });
      return;
    }

    try {
      const params = new URLSearchParams(searchParams ? searchParams.toString() : '');
      if (newSort.sortBy) params.set('sortBy', newSort.sortBy);
      if (newSort.sortOrder) params.set('sortOrder', newSort.sortOrder);
      const newUrl = params.toString() ? `${pathname}?${params.toString()}` : pathname;
      router.replace(newUrl, { scroll: false });
    } catch (e) {
      // ignore
    }
  };

  // cycleSort removed: prev/next sort controls no longer present; sort panel toggles visibility instead

  const fetchReleases = async (page: number = 1) => {
    try {
      setLoading(true);
      setError(null);

      console.log('MusicReleaseList filters:', filters);

      const params = new URLSearchParams({
        'Pagination.PageNumber': page.toString(),
        'Pagination.PageSize': pageSize.toString(),
        ...(filters.search && { Search: filters.search }),
        ...(filters.artistId && { ArtistId: filters.artistId.toString() }),
        ...(filters.genreId && { GenreId: filters.genreId.toString() }),
        ...(filters.labelId && { LabelId: filters.labelId.toString() }),
        ...(filters.countryId && { CountryId: filters.countryId.toString() }),
        ...(filters.formatId && { FormatId: filters.formatId.toString() }),
        ...(filters.live !== undefined && { Live: filters.live.toString() }),
        ...(filters.yearFrom && { YearFrom: filters.yearFrom.toString() }),
        ...(filters.yearTo && { YearTo: filters.yearTo.toString() }),
        ...(filters.kollectionId && { KollectionId: filters.kollectionId.toString() }),
          ...(effectiveFilters.sortBy && { SortBy: effectiveFilters.sortBy }),
          ...(effectiveFilters.sortOrder && { SortOrder: effectiveFilters.sortOrder })
      });

      console.log('API URL:', `/api/musicreleases?${params}`);

      const response: PagedResult<MusicRelease> = await fetchJson(`/api/musicreleases?${params}`);
      
      setReleases(response.items);
      setCurrentPage(response.page);
      setTotalPages(response.totalPages);
      setTotalCount(response.totalCount);
    } catch (err) {
      console.error('Error fetching releases:', err);
      // Try to surface server status/details if available (ApiError shape from fetchJson)
      let message = 'Failed to load releases';
      try {
        const anyErr = err as any;
        if (anyErr && typeof anyErr === 'object') {
          if (anyErr.message) message = anyErr.message;
          if (anyErr.status) message += ` (status: ${anyErr.status})`;
          if (anyErr.details) {
            try {
              const d = typeof anyErr.details === 'string' ? anyErr.details : JSON.stringify(anyErr.details);
              message += ` - ${d}`;
            } catch { /* ignore stringify errors */ }
          }
          if (anyErr.url) message += ` [url: ${anyErr.url}]`;
        } else if (err instanceof Error) {
          message = err.message;
        }
      } catch (e) {
        // fallback
        message = (err instanceof Error) ? err.message : 'Failed to load releases';
      }

      setError(message);
    } finally {
      setLoading(false);
    }
  };

  useEffect(() => {
    console.log('MusicReleaseList filters changed, resetting to page 1:', filters);
    setCurrentPage(1);
    fetchReleases(1);
    // eslint-disable-next-line react-hooks/exhaustive-deps
  }, [filters, pageSize]);

  // trigger a tiny animation when the selected sort changes
  useEffect(() => {
    setIconAnimating(true);
    const t = setTimeout(() => setIconAnimating(false), 220);
    return () => clearTimeout(t);
  }, [filters.sortBy, filters.sortOrder]);

  const handlePageChange = (page: number) => {
    if (page < 1 || page > totalPages) {
      return;
    }
    setCurrentPage(page);
    fetchReleases(page);
    window.scrollTo({ top: 0, behavior: 'smooth' });
  };

  if (loading && releases.length === 0) {
    return (
      <div className="space-y-4">
        {[...Array(5)].map((_, i) => (
          <div key={i} className="bg-white rounded-lg border border-gray-200 p-6">
            <div className="flex items-start gap-4">
              <div className="w-16 h-16 bg-gray-200 rounded-md animate-pulse" />
              <div className="flex-grow space-y-2">
                <Skeleton lines={3} />
              </div>
            </div>
          </div>
        ))}
      </div>
    );
  }

  if (error) {
    return (
      <div className="bg-white rounded-lg border border-red-200 p-8 text-center">
        <div className="text-red-600 mb-4">
          <svg className="w-12 h-12 mx-auto mb-2" fill="none" stroke="currentColor" viewBox="0 0 24 24">
            <path strokeLinecap="round" strokeLinejoin="round" strokeWidth={2} d="M12 9v2m0 4h.01m-6.938 4h13.856c1.54 0 2.502-1.667 1.732-2.5L13.732 4c-.77-.833-1.732-.833-2.502 0L4.312 15.5c-.77.833.192 2.5 1.732 2.5z" />
          </svg>
        </div>
        <h3 className="text-lg font-medium text-gray-900 mb-2">Error Loading Releases</h3>
        <p className="text-gray-600 mb-4">{error}</p>
        <button
          onClick={() => fetchReleases(currentPage)}
          className="px-4 py-2 bg-blue-600 text-white rounded-md hover:bg-blue-700 transition-colors"
        >
          Try Again
        </button>
      </div>
    );
  }

  if (releases.length === 0) {
    return (
      <div className="bg-white rounded-lg border border-gray-200 p-8 text-center">
        <div className="text-gray-400 mb-4">
          <svg className="w-12 h-12 mx-auto mb-2" fill="none" stroke="currentColor" viewBox="0 0 24 24">
            <path strokeLinecap="round" strokeLinejoin="round" strokeWidth={2} d="M9.172 16.172a4 4 0 015.656 0M9 12h6m-6-4h6m2 5.291A7.962 7.962 0 0112 15c-2.34 0-4.441.935-5.982 2.457M16.5 4.5L19 7l-2.5 2.5M4.5 4.5L7 7 4.5 9.5" />
          </svg>
        </div>
        <h3 className="text-lg font-medium text-gray-900 mb-2">No Releases Found</h3>
        <p className="text-gray-600">No music releases match your current filters.</p>
      </div>
    );
  }

  return (
    <div>
      {/* Results Header */}
      <div className={`flex items-center justify-between ${(searchParams?.get('showSort') === 'true' || searchParams?.get('showAdvanced') === 'true') ? 'mb-1' : 'mb-6'}`}>
        <div className="text-sm text-white">
          Showing {((currentPage - 1) * pageSize) + 1} to {Math.min(currentPage * pageSize, totalCount)} of {totalCount} releases
        </div>
        <div className="flex items-center gap-3">
          {/* Filters toggle placed to the left of the sort control */}
          <div className="inline-flex items-center divide-x divide-white/10 rounded-md border border-white/10 bg-gradient-to-br from-red-900 via-red-950 to-black shadow-sm overflow-hidden">
            <button
              type="button"
              onClick={() => {
                try {
                  const params = new URLSearchParams(searchParams ? searchParams.toString() : '');
                  const currentlyOpen = params.get('showAdvanced') === 'true';
                  if (currentlyOpen) {
                    params.delete('showAdvanced');
                  } else {
                    params.set('showAdvanced', 'true');
                    params.delete('showSort');
                  }
                  const newUrl = params.toString() ? `${pathname}?${params.toString()}` : pathname;
                  router.replace(newUrl, { scroll: false });
                } catch (e) {
                  // ignore
                }
              }}
              aria-label="Filters"
              title="Filters"
              aria-expanded={searchParams?.get('showAdvanced') === 'true'}
              className={`px-2 py-2 flex items-center gap-2 text-sm transition-transform duration-200 w-20 h-9 justify-center text-white focus:outline-none`}
            >
              <div className={`${iconAnimating ? 'scale-105 opacity-90' : 'scale-100 opacity-100'} inline-flex items-center justify-center rounded-md w-16 h-7 ${searchParams?.get('showAdvanced') === 'true' ? 'bg-[#F28A2E]/50 hover:bg-[#F28A2E]/40 text-white' : 'bg-white/10 hover:bg-white/20 text-white'}`}>
                <svg className="w-5 h-5" viewBox="0 0 24 24" fill="none" stroke="currentColor" strokeWidth={2} strokeLinecap="round" strokeLinejoin="round">
                  <path d="M3 5h18M6 12h12M10 19h4" />
                </svg>
              </div>
            </button>
            <button
              type="button"
              onClick={() => {
                try {
                  const params = new URLSearchParams(searchParams ? searchParams.toString() : '');
                  const currently = params.get('showSort') === 'true';
                  if (currently) {
                    params.delete('showSort');
                    setShowSortOpen(false);
                  } else {
                    params.set('showSort', 'true');
                    // ensure advanced filters are closed when opening sort
                    params.delete('showAdvanced');
                    setShowSortOpen(true);
                  }
                  const newUrl = params.toString() ? `${pathname}?${params.toString()}` : pathname;
                  router.replace(newUrl, { scroll: false });
                } catch (e) {
                  // ignore
                }
              }}
              title={getSortLabel(effectiveFilters.sortBy, effectiveFilters.sortOrder)}
              aria-label={`Current sort: ${getSortLabel(effectiveFilters.sortBy, effectiveFilters.sortOrder)}`}
              aria-expanded={showSortOpen}
              className={`px-2 py-2 flex items-center gap-2 text-sm transition-transform duration-200 w-20 h-9 justify-center focus:outline-none`}
            >
              <div className={`${iconAnimating ? 'scale-105 opacity-90' : 'scale-100 opacity-100'} inline-flex items-center justify-center rounded-md w-16 h-7 ${showSortOpen ? 'bg-[#F28A2E]/50 hover:bg-[#F28A2E]/40 text-white' : 'bg-white/10 hover:bg-white/20 text-white'}`}> 
                {loading ? (
                  <div className="flex items-center gap-1">
                    <div className="w-12 h-6 flex items-center justify-center">
                      <LoadingSpinner size="small" color="white" />
                    </div>
                  </div>
                ) : (
                  (filters?.sortBy) ? (
                    renderSortIcon()
                  ) : (
                    <div className="text-sm">Sort</div>
                  )
                )}
              </div>
            </button>

            {/* Next/Previous sort controls removed — sort toggle now opens the SortPanel */}
          </div>

          {/* loading spinner is shown in the middle segment to avoid layout shift */}
        </div>
      </div>

      {searchParams?.get('showSort') === 'true' && (
        <div className="w-full mt-0 mb-6">
          <SortPanel
            filters={filters}
            onChange={(newSort) => applySortChange(newSort)}
            open={true}
            onClose={() => {
              try {
                const params = new URLSearchParams(searchParams ? searchParams.toString() : '');
                params.delete('showSort');
                const newUrl = params.toString() ? `${pathname}?${params.toString()}` : pathname;
                router.replace(newUrl, { scroll: false });
              } catch (e) {
                // ignore
              }
            }}
          />
        </div>
      )}

      {searchParams?.get('showAdvanced') === 'true' && (
        <div className="w-full mt-0 mb-6">
          <SearchAndFilter
            onFiltersChange={(newFilters) => {
              try {
                const params = new URLSearchParams(searchParams ? searchParams.toString() : '');
                Object.entries(newFilters as any).forEach(([k, v]) => {
                  if (v !== undefined && v !== null && v !== '') params.set(k, (v as any).toString());
                  else params.delete(k);
                });
                const newUrl = params.toString() ? `${pathname}?${params.toString()}` : pathname;
                router.replace(newUrl, { scroll: false });
              } catch (e) {
                // ignore
              }
            }}
            initialFilters={filters}
            enableUrlSync={false}
            showSearchInput={false}
            openAdvanced={true}
            compact={true}
            onAdvancedToggle={(open) => {
              try {
                const params = new URLSearchParams(searchParams ? searchParams.toString() : '');
                if (open) params.set('showAdvanced', 'true'); else params.delete('showAdvanced');
                const newUrl = params.toString() ? `${pathname}?${params.toString()}` : pathname;
                router.replace(newUrl, { scroll: false });
              } catch (e) {
                // ignore
              }
            }}
          />
        </div>
      )}

      {/* Release Cards - Grid matching mock-up */}
      <div className="grid grid-cols-2 sm:grid-cols-3 md:grid-cols-4 lg:grid-cols-5 xl:grid-cols-6 gap-6 mb-8">
        {releases.map((release) => (
          <MusicReleaseCard key={release.id} release={release} />
        ))}
      </div>

      {/* Pagination */}
      {totalPages > 1 && (
        <div className="flex items-center justify-center gap-2">
          <button
            onClick={() => handlePageChange(currentPage - 1)}
            disabled={currentPage <= 1 || loading}
            className="px-3 py-2 text-sm border border-gray-300 rounded-md hover:bg-gray-50 disabled:opacity-50 disabled:cursor-not-allowed"
          >
            Previous
          </button>

          <div className="flex items-center gap-1">
            {(() => {
              const maxPagesToShow = 5;
              let startPage = Math.max(1, currentPage - Math.floor(maxPagesToShow / 2));
              const endPage = Math.min(totalPages, startPage + maxPagesToShow - 1);
              
              // Adjust startPage if we're near the end
              if (endPage - startPage < maxPagesToShow - 1) {
                startPage = Math.max(1, endPage - maxPagesToShow + 1);
              }
              
              const pages = [];
              for (let pageNum = startPage; pageNum <= endPage; pageNum++) {
                pages.push(pageNum);
              }
              
              return pages.map((pageNum) => {
                const isCurrentPage = pageNum === currentPage;
                
                return (
                  <button
                    key={`page-${pageNum}`}
                    onClick={() => handlePageChange(pageNum)}
                    disabled={loading}
                    className={`px-3 py-2 text-sm border rounded-md disabled:cursor-not-allowed ${
                      isCurrentPage
                        ? "bg-blue-600 text-white border-blue-600"
                        : "border-gray-300 hover:bg-gray-50"
                    }`}
                  >
                    {pageNum}
                  </button>
                );
              });
            })()}
          </div>

          <button
            onClick={() => handlePageChange(currentPage + 1)}
            disabled={currentPage >= totalPages || loading}
            className="px-3 py-2 text-sm border border-gray-300 rounded-md hover:bg-gray-50 disabled:opacity-50 disabled:cursor-not-allowed"
          >
            Next
          </button>
        </div>
      )}
    </div>
  );
});<|MERGE_RESOLUTION|>--- conflicted
+++ resolved
@@ -5,15 +5,11 @@
 import { useRouter, useSearchParams, usePathname } from "next/navigation";
 import { fetchJson, createNowPlaying } from "../lib/api";
 import { LoadingSpinner, Skeleton } from "./LoadingComponents";
-<<<<<<< HEAD
 import { Play, Check, User, Clock, Calendar, Disc3, ChevronLeft, ChevronRight, Eye, List } from "lucide-react";
+
 import SortPanel from "./SortPanel";
 import { AddToListDialog } from "./AddToListDialog";
-=======
-import { Play, Check, User, Clock, Calendar, Disc3, Eye } from "lucide-react";
-import SortPanel from "./SortPanel";
 import { SearchAndFilter } from "./SearchAndFilter";
->>>>>>> 7428f7f0
 
 // Type definitions for music releases
 interface MusicRelease {
